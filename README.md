# lite-for-jdbc

Lightweight library to help simplify JDBC database access. Main features:

- Lets you use SQL statements with named parameters
- Automates resource cleanup
- Provides a functions for common database interaction patterns like individual and list result
  handling, updates, and batch statements

<!-- TOC -->
* [lite-for-jdbc](#lite-for-jdbc)
* [Gradle Setup](#gradle-setup)
* [Db Setup](#db-setup)
  * [Custom Database Types](#custom-database-types)
* [Methods](#methods)
  * [executeQuery](#executequery)
  * [findAll](#findall)
  * [executeUpdate](#executeupdate)
  * [executeWithGeneratedKeys](#executewithgeneratedkeys)
  * [executeBatch](#executebatch)
  * [executeBatch Counts only](#executebatch-counts-only)
  * [useNamedParamPreparedStatement](#usenamedparampreparedstatement)
  * [useNamedParamPreparedStatementWithAutoGenKeys](#usenamedparampreparedstatementwithautogenkeys)
  * [useConnection](#useconnection)
* [Query Parameters](#query-parameters)
  * [Named Parameters](#named-parameters)
  * [Positional Params](#positional-params)
* [Row Mapping](#row-mapping)
  * [rowMapper](#rowmapper)
  * [ResultSet/PreparedStatement extensions](#resultsetpreparedstatement-extensions)
  * [Java type to Postgresql column type mapping requirements](#java-type-to-postgresql-column-type-mapping-requirements)
    * [Storing timestamps with timezone](#storing-timestamps-with-timezone)
  * [propertiesToMap](#propertiestomap)
* [Transactions & Autocommit](#transactions--autocommit)
  * [withAutoCommit](#withautocommit)
  * [withTransaction](#withtransaction)
  * [DataSource configuration & AutoCommit](#datasource-configuration--autocommit)
  * [DataSource settings](#datasource-settings)
  * [Testing with mockkTransaction](#testing-with-mockktransaction)
* [IntelliJ SQL language integration](#intellij-sql-language-integration)
* [Development](#development)
  * [Building](#building)
  * [Testing with Docker](#testing-with-docker)
    * [For colima Users](#for-colima-users)
  * [Issues](#issues)
  * [Contributing](#contributing)
    * [Code review standards](#code-review-standards)
    * [Testing standards](#testing-standards)
* [Breaking version changes](#breaking-version-changes)
    * [`1.9.2` -> `2.0.0`](#192---200)
<!-- TOC -->

# Gradle Setup

```kotlin
repositories {
    mavenCentral()
}

dependencies {
    api("com.target:lite-for-jdbc:2.1.1")
}
```

# Db Setup

The core of lite-for-jdbc is the Db class. A Db object is intended to be used as a singleton and
injected as a dependency in repository classes. It requires a DataSource constructor argument,  
and there is a DataSourceFactory to help with that.
The typical recommendation is to use Hikari, which is configured with reasonable defaults, but you can customize
it to any DataSource.
Examples:

Using DataSourceFactory:

```kotlin
val config = DbConfig(
  type = "H2_INMEM",
  username = "user",
  password = "password",
  databaseName = "dbName"
)
val dataSource = DataSourceFactory.dataSource(config)

val db = Db(dataSource)
```

Or you can use the Db constructor that accepts a DbConfig directly. Db will use DataSourceFactory under the covers for you.

```kotlin
val db = Db(DbConfig(
  type = "H2_INMEM",
  username = "user",
  password = "password",
  databaseName = "dbName"
))
```

See `DbConfig` for a full list of configuration options available.

## Custom Database Types

If another implementation of DataSource is required, you can register a custom "Type" to be set on `DbConfig` and build the
respective `DataSource` in a `DataSourceBuilder` lambda as shown below.

```kotlin
DataSourceFactory.registerDataSourceBuilder("custom") {config: DbConfig ->
  val fullConfig = config.copy(
    jdbcUrl = "jdbc:custom:server//${config.host}:${config.port}/${config.databaseName}"
  )
  hikariDataSource(fullConfig)
}
```

Or if you don't wish to use the `DbConfig` configuration class, a dataSource can be constructed directly and injected into the
`Db` instance.

```kotlin
val dataSource = JdbcDataSource().apply {
    setURL("jdbc:oracle:thin@localhost:5221:dbName")
    user = "sa"
    password = ""
}  
val db = Db(dataSource)
```

# Methods

## executeQuery

<<<<<<< HEAD
```kotlin
fun <T> executeQuery(
  query: String,
  parameters: Map<String, Any?> = emptyMap(),
  mapRow: (ResultSet) -> T
): T? { 
    TODO("Provide the return value")
}
=======
```
executeQuery(
    sql: String, 
    args: Map<String, Any?> = mapOf(), 
    rowMapper: RowMapper<T>
): T?
>>>>>>> 591ba0c7
```

executeQuery is used to for queries intended to return a single result. Example:

```kotlin
import java.sql.ResultSet

val user: User = db.executeQuery(
  sql = "SELECT * FROM USERS WHERE id = :id",
  args = mapOf("id" to 86753)
) { resultSet: ResultSet ->
  User(
    id = resultSet.getLong("id"),
    userName = resultSet.getString("username")
  )
}
```
If you have more than one method in your repository that needs to map a resultSet into the same domain object,
it's typical to extract the mapper into a standalone function.

```kotlin
val user: User = db.executeQuery(
  sql = "SELECT * FROM USERS WHERE id = :id",
  args = mapOf("id" to 86753),
  rowMapper = ::mapToUser
)

private fun mapToUser(resultSet: ResultSet): User = resultSet.with {
  User(
    id = getLong("id"),
    userName = getString("username")
  )
}

```

`executeQuery` returns a nullable object. If you expect the query to never be null, a common idiom is
to wrap the call with `checkNotNull`. e.g.

```kotlin
val user: User = checkNotNull(
    db.executeQuery(
        sql = "SELECT * FROM USERS WHERE id = :id",
        args = mapOf("id" to 86753),
        rowMapper = ::mapToUser
    )
) { "Unexpected state: Query didn't return a result." }
```

If on inserting new records, you want access to the inserted content, returning * notation will give you access to this information. e.g.
```kotlin 
db.executeQuery(
            sql =
                """
                INSERT INTO USERS (id, username) 
                VALUES (:id, :username) 
                RETURNING *
                """.trimIndent(),
            args =
                mapOf(
                    "id" to user.id,
                    "username" to user.userid
                ),
            rowMapper = ::mapToUser,
        ),

```

## findAll
<<<<<<< HEAD
```kotlin
fun <T> findAll(
  sql: String,
  args: Map<String, Any?> = mapOf(),
  rowMapper: (ResultSet) -> T
): List<T> { 
    TODO()
}
=======

```
findAll(
    sql: String, 
    args: Map<String, Any?> = mapOf(), 
    rowMapper: RowMapper<T>
): List<T>
>>>>>>> 591ba0c7
```

findAll is used to query for a list of results. e.g.

```kotlin
val adminUsers: List<User> = db.findAll(
  sql = "SELECT id, username FROM USERS WHERE is_admin = :isAdmin",
  args = mapOf("isAdmin" to true),
  rowMapper = ::mapToUser
)
```

## executeUpdate
<<<<<<< HEAD
```kotlin
fun executeUpdate(
  sql: String,
  args: Map<String, Any?> = mapOf()
): Int { 
    TODO()
}
=======

```
executeUpdate(
    sql: String, 
    args: Map<String, Any?> = mapOf()
): Int
>>>>>>> 591ba0c7
```

executeUpdate is used for statements that do not require a resultSet response. For example updates
and DDL. It returns the number of rows affected by the query.

```kotlin
val count = db.executeUpdate(sql = "INSERT INTO T (id, field1, field2) VALUES (:id, :field1, :field2)",
  args = model.propertiesToMap()
)
println("$count row(s) inserted")
```

Docs on the helper function [propertiesToMap](#propertiestomap)

## executeWithGeneratedKeys
<<<<<<< HEAD
```kotlin
fun <T> executeWithGeneratedKeys(
  sql: String,
  args: Map<String, Any?> = mapOf(),
  rowMapper: (ResultSet) -> T
): List<T> {
  TODO()
}
=======

```
executeWithGeneratedKeys(
    sql: String, 
    args: Map<String, Any?> = mapOf(), 
    rowMapper: RowMapper<T>
): List<T>

>>>>>>> 591ba0c7
```

executeWithGeneratedKeys is used for queries that generate a default value, using something like a sequence or a
random UUID. These results will need to be mapped since multiple columns can be populated by defaults in a single
insert.

```kotlin
import java.sql.ResultSet

// Table T has an auto-generated value for the ID column in this example
val model = Model(field1 = "testName1", field2 = 1001)
val results = db.executeWithGeneratedKeys(sql = "INSERT INTO T (field1, field2) VALUES (:field1, :field2)",
  args = listOf(model.propertiesToMap(), model2.propertiesToMap()),
  rowMapper = { resultSet: ResultSet -> resultSet.getString("id") }
)

val newModel = model.copy(id = results.first())
```

## executeBatch

<<<<<<< HEAD
```kotlin
fun <T> executeBatch(
  sql: String,
  args: List<Map<String, Any?>>,
  rowMapper: (ResultSet) -> T
): List<T> {
  TODO()
}
=======
```
executeBatch(
    sql: String, 
    args: List<Map<String, Any?>>,
    rowMapper: RowMapper<T>
): List<T>
>>>>>>> 591ba0c7
```

executeBatch is used to run the same SQL statement with different parameters in batch mode.
This can give you significant performance improvements.

Args is a list of maps. Each item in the list will be a query execution in a batch. The Map will provide the parameters
for that execution. In the following example there will be two queries executed in a single batch. The first will
insert model1, and the second will insert model2.

RowMapper maps the results to the specified result type.

The response is a list of Objects of type `T`. Each object represents a batch query result. Most likely there will
be one result per query execution. In the following example the results list has 2 elements. The first element  
provides the generated ID of the model1 object, and the second element provides the generated ID of the model2 object.

```kotlin
import java.sql.ResultSet

val models = listOf(
  Model(field1 = "testName1", field2 = 1001),
  Model(field1 = "testName2", field2 = 1002)
)

val insertedIds = db.executeBatch(
  sql = "INSERT INTO T (field1, field2) VALUES (:field1, :field2)",
  args = models.map { it.propertiesToMap() },
  rowMapper = { resultSet: ResultSet -> resultSet.getLong("id") }
)
```

## executeBatch Counts only

<<<<<<< HEAD
```kotlin
fun executeBatch(
  sql: String,
  args: List<Map<String, Any?>>
): List<Int> {
  TODO()
}
=======
```
executeBatch(
    sql: String, 
    args: List<Map<String, Any?>>
): List<Int>
>>>>>>> 591ba0c7
```

executeBatch is used to run the same SQL statement with different parameters in batch mode.
This can give you significant performance improvements.

Args is a list of maps. Each item in the list is a query execution in a batch. The Map provides the parameters
for that execution. In the following example there are two queries executed in a single bath. The first
inserts model1, and the second inserts model2.

The response is a list of Int. Each Int indicates the rows affected by the respective query execution. In the following
example the results list has 2 elements. The first element indicates how many rows were affected by the
model1 insert (it should be 1), and the second element indicates how many rows were affected by the model2 insert.

```kotlin
val model1 = Model(field1 = "testName1", field2 = 1001)
val model2 = Model(field1 = "testName2", field2 = 1002)
val results: List<Int> = db.executeBatch(
  sql = "INSERT INTO T (field1, field2) VALUES (:field1, :field2)",
  args = listOf(model1.propertiesToMap(), model2.propertiesToMap())
)
results.forEach { println("$it row(s) inserted") }
```



## useNamedParamPreparedStatement
<<<<<<< HEAD
```kotlin
fun <T> useNamedParamPreparedStatement(
  sql: String,
  block: (NamedParamPreparedStatement) -> T
): T {
  TODO()
}
=======

```
useNamedParamPreparedStatement(
    sql: String, 
    block: (NamedParamPreparedStatement) -> T
): T
>>>>>>> 591ba0c7
```

usePreparedStatement is used to run blocks of code against a prepared statement that is created for you, and clean up
is done automatically. This should only be used if none of the above methods meet your needs, and you need access to the
raw NamedParamPreparedStatement.

This method will NOT return generated keys.

Unlike the other methods listed here, the PositionalParam option is simply usePreparedStatement (since the vanilla
PreparedStatement is what will be provided to you)

## useNamedParamPreparedStatementWithAutoGenKeys
<<<<<<< HEAD
```kotlin
fun <T> useNamedParamPreparedStatementWithAutoGenKeys(
  sql: String,
  block: (NamedParamPreparedStatement) -> T
): T {
  TODO()
}
=======

```
useNamedParamPreparedStatementWithAutoGenKeys(
    sql: String, 
    block: (NamedParamPreparedStatement) -> T
): T
>>>>>>> 591ba0c7
```

useNamedParamPreparedStatementWithAutoGenKeys is used to run blocks of code against a prepared statement that is created
for you, and clean up is done automatically. This should only be used if none of the above methods meet your needs, and
you need access to the raw NamedParamPreparedStatement.

This method will set the PreparedStatement to return generated keys.

Unlike the other methods listed here, the PositionalParam option is simply usePreparedStatement (since the vanilla
PreparedStatement is what will be provided to you)

## useConnection
<<<<<<< HEAD
```kotlin
fun <T> useConnection(block: (Connection) -> T): T {
  TODO()
}
=======

```
useConnection(block:(Connection) -> T): T
>>>>>>> 591ba0c7
```

useConnection is the lowest level method, and should only be used if you require direct access to the
JDBC Connection. The connection will be created and cleaned up for you.

# Query Parameters

lite-for-jdbc supports named parameters in your query. The named parameter syntax is the recommended pattern
for ease of maintenance and readability. All the examples use named parameters.
<<<<<<< HEAD
Positional parameters are also supported for backward compatability. The positional parameter
=======
Positional parameters are also supported for backward compatibility. The positional parameter
>>>>>>> 591ba0c7
version of each method is available by adding `PositionalParams` to the method name.
For example, to query using named parameters, call `executeQuery`, and to query using positional
parameters, call `executeQueryPositionalParams`.

## Named Parameters

In your query, use a colon to indicate a named parameter.

```sql
SELECT * FROM T WHERE field = :value1 OR field2 = :value2
```

In the above example, invoking it would require a map defined like this
<<<<<<< HEAD
=======

>>>>>>> 591ba0c7
```kotlin
mapOf("value1" to "string value", "value2" to 123)
```

Named Parameters can NOT be mixed with positional parameters - doing so will result in an exception.

```sql
SELECT * FROM T WHERE field = :value1 OR field2 = ?
```

Colons inside of quotes or double quotes will be ignored.

```sql
SELECT * FROM T WHERE field = 'This will ignore the : in the string'
```

If you need a colon in the SQL, escape it with a double colon.

```sql
SELECT * FROM T WHERE field = ::systemVariableInOracle
```
<<<<<<< HEAD
The above query will have no named parameters, and the sql will translate INTO the following
=======

The above query will have no named paraemters, and the sql will translate INTO the following

>>>>>>> 591ba0c7
```sql
SELECT * FROM T WHERE field = :systemVariableInOracle
```

## Positional Params

Favor named params if you can - they make the code easier to understand, and aren't at risk
of parameter order bugs that can happen with positional params. This library also supports
positional params if you want or need them for some reason. Positional Parameters pass the SQL
directly to the JDBC Connection to prepare a statement. See the Java JDBC reference documentation
for more details on the syntax.

The Positional Parameter methods accept varargs, and the order of the arguments will dictate the position in the query

There is one exception to the use of varargs, and that's the executeBatchPositionalParams. That accepts a List of Lists.

# Row Mapping

On calls on Db that will return a ResultSet, a row mapping function must be provided to the map each row to an object.
If the function returns a list of objects, the rowMapper will be called once per row.

## rowMapper

The rowMapper takes a ResultSet and maps the current row to the returned object. It will handle looping on the
ResultSet for you where necessary. This mapper can interact directly with the ResultSet as seen in the following example:

```kotlin

import java.sql.ResultSet
import java.time.Instant

data class Model(
  val field1: String,
  val field2: Int,
  val field3: Instant
)

val results = db.findAll(sql = "SELECT * FROM model",
  rowMapper = { resultSet: ResultSet ->
    Model(
      field1 = resultSet.getString("field_1"),
      field2 = resultSet.getInt("field_2"),
      field3 = resultSet.getInstant("field_3")
    )
  }
)
```

## ResultSet/PreparedStatement extensions

To facilitate mapping, ResultSet.get and PreparedStatement.set extensions have been added.

| Extension methods                   | Behavior of ResultSet.get              | Behavior of PreparedStatement.set                               |
|-------------------------------------|----------------------------------------|-----------------------------------------------------------------|
| getInstant/setInstant               | getLocalDateTime(c).toInstant(UTC)     | setObject(c, LocalDateTime.ofInstant(instant, ZoneOffset.UTC))  |
| getLocalDateTime/setLocalDateTime   | getObject(c, LocalDateTime)            | setObject(c, LocalDateTime)                                     |
| getLocalDate/setLocalDate           | getObject(c, LocalDate)                | setObject(c, LocalDate)                                         |
| getLocalTime/setLocalTime           | getObject(c, LocalTime)                | setObject(c, LocalTime)                                         |
| getOffsetDateTime/setOffsetDateTime | getObject(c, OffsetDateTime)           | setObject(c, OffsetDateTime)                                    |
| getOffsetTime/setOffsetTime         | getObject(c, OffsetTime)               | setObject(c, OffsetTime)                                        |                                      
| getZonedDateTime/setZonedDateTime   | getOffsetDateTime(c).toZonedDateTime() | setObject(c, zonedDateTime.toOffsetDateTime())                  |
| getUUID/setUUID                     | getObject(c, UUID)                     | setObject(c, UUID)                                              |
| setDbValue                          |                                        | setObject(c, DbValue.value, DbValue.type, [DbValue.percission]) |


## Java type to Postgresql column type mapping requirements

The following table shows the Java type to Postgresql column type pairing that should be used with lite-for-jdbc.

| Java Type      | Postgresql Type | Description                                         | Example fields             |
|----------------|-----------------|-----------------------------------------------------|----------------------------|
| Instant        | Timestamp       | A moment in time without a time zone                | created_timestamp          |
| LocalDateTime  | Timestamp       | A date/time without considering time zones          | movie_opening              |
| LocalDate      | Date            | A day with no time or time zone information         | product_launch_date        |
| LocalTime      | Time            | A time of day without date or time zone information | mcdonalds_lunch_start_time |
| OffsetDateTime | TimestampTZ     | A date/time with a set offset (-/+hh:mm)            | flight_depart_timestamp    |
| OffsetTime     | TimeTZ          | A time with a set offset (-/+hh:mm)                 | store_open_time            |
| ZonedDateTime  | TimestampTZ     | A date/time with a time zone code                   | meeting_start_timestamp    |

### Storing timestamps with timezone

Postgres stores ALL Timestamps as UTC. TimestampTZ adds support for time zone offsets in the value when it is being
inserted, but it is stored in UTC with NO KNOWLEDGE of the Time Zone offset provided. Because of this, when Offset
or Zoned DateTimes are read back from Postgres, you will always get the data with a Zero offset. If you need to save
a timestamp AND a timezone, you will need to have two fields: one for the timestamp and one for the timezone.

We find the simplest solution is to have a pair of fields with an Instant/Timestamp for the date/time, and a String/Text
field for a Zone ID along with convenience methods. See the below example code

```postgresql
-- DDL
CREATE TABLE flight
(
  id                      INTEGER   GENERATED ALWAYS AS IDENTITY,
  flight_name             TEXT      NOT NULL,
  flight_depart_timestamp TIMESTAMP NOT NULL,
  flight_depart_timezone  TEXT      NOT NULL
)
```

```kotlin
// Domain Class
import java.time.ZoneIdconst
import java.time.Instant
import java.time.ZonedDateTime

val unSet: Long = -1

data class Delivery(
  val id: Long = unSet,
  val deliveryAddress: String,
  var deliveryTimestamp: Instant,
  var deliveryTimezone: ZoneId,
) {
  fun getFlightDepartDateTime(): ZonedDateTime {
    return ZonedDateTime.ofInstant(deliveryTimestamp, deliveryTimezone)
  }
  fun setFlightDepartDateTime(value: ZonedDateTime) {
    this.deliveryTimestamp = value.toInstant()
    this.deliveryTimezone = value.zone
  }
}
```

```kotlin
// Mapping
private fun toDelivery(resultSet: ResultSet): Delivery = Delivery(
  id = resultSet.getLong("id"),
  deliveryAddress = resultSet.getString("delivery_address"),
  deliveryTimestamp = resultSet.getInstant("delivery_timestamp"),
  deliveryTimezone = java.time.ZoneId.of(resultSet.getString("delivery_timezone")),
)
```

## propertiesToMap

A convenience method has been added to turn an object into a map of its properties. This can be useful to turn a
domain into a map to then be used as named parameters.

```kotlin
val propMap = model.propertiesToMap()
```

Three optional parameters exist to fine tune the process. exclude will skip certain fields when creating the map.

```kotlin
val propMap = model.propertiesToMap(exclude = listOf("fieldOne"))
propMap.containsKey("fieldOne") shoudlBe false
```

`nameTransformer` allows you to transform the keys in the map if you want to use named parameters that don't strictly
match the field names on the domain class. For example, if you want the named parameters in your query to use snake case,
you could use the method as shown below.

```kotlin
val propMap = model.propertiesToMap(nameTransformer = ::camelToSnakeCase)
propMap.containsKey("field_one") shoudlBe true
propMap.containsKey("fieldOne") shoudlBe false
```

`override` will override the values for specific key provided. If this is paired with the
`nameTransformer`, you should match the transformed name (not the field name).

```kotlin
val propMap = model.propertiesToMap(override = mapOf("fieldOne" to "Override"))
propMap["fieldOne"] shoudlBe "Override"
```

# Transactions & Autocommit

Using withAutoCommit and withTransaction on Db will give you the opportunity to use a single ConnectionSession for
multiple calls. Calling the find & execute methods on Db will create a new AutoCommit ConnectionSession for each call.

## withAutoCommit

AutoCommit will commit any DML (INSERT, UPDATE, DELETE, ...) statements immediately upon execution. If a transaction
isn't required, this is more performant and simpler. See the withTransaction section to determine if your use case
may require transactions

Since Db has convenience methods for executing a single command in its own ConnectionSession, withAutoCommit is not
required. But for efficiency reasons, it should be used if multiple sql commands will be executed so that a single
ConnectionSession is used.

At the end of the withAutoCommit block, the AutoCommit ConnectionSession will be closed.

## withTransaction

By using a Transaction ConnectionSession, changes will NOT be immediately committed to the database. Which allows for
multiple features listed below. If any of these features are required, use withTransaction. Also use withTransaction if you need to specify isolation level.

* Commit - Commits any existing changes to the database and clears any save points and Locks
* Rollback - Reverts the changes since the most recent commit, or the beginning of the ConnectionSession if no commits
  have been done. A partial rollback can also be done to a specific Savepoint
* Savepoint - Saves the current point of the transaction which can be used to perform a partial Rollback
* Locks - While not available as an explicit method on the transaction, executing a query to lock database resources,
  which will prevent the use by other connections. See the documentation of your database for specifics on what locks
  are available and what behavior they provide.

At the end of the withTransaction block, if the block is exited normally the Transaction will be committed. If an
exception is thrown, the Transaction will be rolled back. After the final commit/rollback, the Transaction ConnectionSession
will be closed.

### withTransaction - How to Specify Isolation levels

By default, all transactions run with `TRANSACTION_READ_COMMITTED`isolation level. The following shows how to specify a higher one:

```kotlin
  db.withTransaction(isolationLevel = Db.IsolationLevel.TRANSACTION_REPEATABLE_READ) 

  db.withTransaction(isolationLevel = Db.IsolationLevel.TRANSACTION_SERIALIZABLE) 
```

When the transaction is over, isolation level is restored to the default, TRANSACTION_READ_COMMITTED.

## DataSource configuration & AutoCommit

A dataSource has a default setting for the autocommit flag which can be configured. But the individual connections can
be modified to change their autocommit flag. This will be done if the autocommit flag is set to be incompatible with the
ConnectionSession being used. withTransaction requires a connection with autocommit set to false, and withAutoCommit
requires a connection with autocommit set to true.

Because lite-for-jdbc will modify the setting to function with the ConnectionSession, you will not see functionality issues
regardless of your setting. But you should set the DataSource to default to the most common use case in your application,
as there is a potential performance impact to changing that setting.

## DataSource settings

If the dataSource is set to a different autocommit mode than is being used by a call in lite-for-jdbc, the value will be
changed for the duration of that ConnectionSession

## Testing with mockkTransaction

The mockkTransaction method works with mockk. A mock DB (using mockk) is provided to the function. The mockDb will be
setup to invoke any lambda provided while calling withTransaction, providing it with a mock transaction. The mock
transaction will be returned from the method, so additional setup can be performed using it.

Several of the mockk parameters are passed through to the mock Transaction: relaxed, relaxedUnitFun, and name.

Here is an example use of mockTransaction

```kotlin
val mockTransaction: Transaction = mockkTransaction(mockDb, relaxed = true)

mockDb.withTransaction { t: Transaction ->
  // This code is actually executed because mockkTransaction has done the necessary setup to make that happen
  t shouldBeSameInstanceAs mockTransaction
  t.rollback()
  t.commit()
}

// Verify the two calls were made. Because the mock transaction is relaxed, these didn't need to be setup
// before the call
verify {
  mockTransaction.rollback()
  mockTransaction.commit()
}

// Those are the only two calls that were made
confirmVerified(mockTransaction)

```

# IntelliJ SQL language integration

All the query-related methods provided by this library use `sql` as the method parameter name for SQL.
Using this pattern, you can add SQL language support to IntelliJ, which will then give you features
like auto-completion, validation, and syntax highlighting. To enable this, add or edit your
project's `.idea/IntelliLang.xml` file with this:

```xml
<?xml version="1.0" encoding="UTF-8"?>
<project version="4">
  <component name="LanguageInjectionConfiguration">
    <injection language="SQL" injector-id="kotlin">
      <display-name>lite-for-jdbc SQL parameter name</display-name>
      <single-file value="false" />
      <place><![CDATA[kotlinParameter().withName("sql")]]></place>
    </injection>
  </component>
</project>
```

An example showing syntax highlighting and available operations:

![](/docs/resources/sql-language-integration.png)

The authors will typically add this file and `sqlDialects.xml` (which associates the project's SQL language
with the database dialect being used) to source control, ignoring other files in the `.idea` directory.
Example `.gitignore` file in the `.idea/` directory:

```gitignore
# Ignore everything in this directory
*

# Except this file
!.gitignore

# store IntelliLang.xml customizations
!IntelliLang.xml

# keep our code style in source control
!codeStyles/
!codeStyles/*

# store the SQL dialect for this project
!sqldialects.xml
```

In combination with the SQL dialect configured, it provides powerful SQL language support.
[JetBrains documentation](https://www.jetbrains.com/help/idea/using-language-injections.html)

# Development

## Building

Lite for JDBC uses standard gradle tasks

```shell
./gradlew build
```
## Testing with Docker

<<<<<<< HEAD
This library leverages Docker for integration testing (e.g., via Testcontainers). Ensure Docker is installed and running on your system.

### For colima Users

If you are using Colima as your Docker environment, you may need to create a symbolic link for compatibility with tools like TestContainers expecting Docker to be available at the default socket path (/var/run/docker.sock):
```shell
sudo ln -s $HOME/.colima/default/docker.sock /var/run/docker.sock
```
This ensures that applications and libraries can communicate with Colima Docker daemon. Be cautious, as this might interfere with other Docker installations.

=======
>>>>>>> 591ba0c7
## Issues

Report issues in the issues section of our repository

## Contributing

Fork the repository and submit a pull request containing the changes, targeting the `main` branch.
and detail the issue it's meant to address.

### Code review standards

Code reviews will look for consistency with existing code standards and naming conventions.

### Testing standards

All changes should include sufficient testing to prove it is working as intended.

# Breaking version changes

### `1.9.2` -> `2.0.0`

**Breaking Change**: Changed the DataSourceFactory to a singleton object and the Type on DbConfig to a String.
**Reason**: Originally only the statically configured DataSource types were supported due to the use of an
enum and a statically coded factory. This change was made so that users can modify the factory list to meet their
individual needs. <|MERGE_RESOLUTION|>--- conflicted
+++ resolved
@@ -128,7 +128,6 @@
 
 ## executeQuery
 
-<<<<<<< HEAD
 ```kotlin
 fun <T> executeQuery(
   query: String,
@@ -137,14 +136,6 @@
 ): T? { 
     TODO("Provide the return value")
 }
-=======
-```
-executeQuery(
-    sql: String, 
-    args: Map<String, Any?> = mapOf(), 
-    rowMapper: RowMapper<T>
-): T?
->>>>>>> 591ba0c7
 ```
 
 executeQuery is used to for queries intended to return a single result. Example:
@@ -214,7 +205,6 @@
 ```
 
 ## findAll
-<<<<<<< HEAD
 ```kotlin
 fun <T> findAll(
   sql: String,
@@ -223,15 +213,6 @@
 ): List<T> { 
     TODO()
 }
-=======
-
-```
-findAll(
-    sql: String, 
-    args: Map<String, Any?> = mapOf(), 
-    rowMapper: RowMapper<T>
-): List<T>
->>>>>>> 591ba0c7
 ```
 
 findAll is used to query for a list of results. e.g.
@@ -245,7 +226,6 @@
 ```
 
 ## executeUpdate
-<<<<<<< HEAD
 ```kotlin
 fun executeUpdate(
   sql: String,
@@ -253,14 +233,6 @@
 ): Int { 
     TODO()
 }
-=======
-
-```
-executeUpdate(
-    sql: String, 
-    args: Map<String, Any?> = mapOf()
-): Int
->>>>>>> 591ba0c7
 ```
 
 executeUpdate is used for statements that do not require a resultSet response. For example updates
@@ -276,7 +248,6 @@
 Docs on the helper function [propertiesToMap](#propertiestomap)
 
 ## executeWithGeneratedKeys
-<<<<<<< HEAD
 ```kotlin
 fun <T> executeWithGeneratedKeys(
   sql: String,
@@ -285,16 +256,6 @@
 ): List<T> {
   TODO()
 }
-=======
-
-```
-executeWithGeneratedKeys(
-    sql: String, 
-    args: Map<String, Any?> = mapOf(), 
-    rowMapper: RowMapper<T>
-): List<T>
-
->>>>>>> 591ba0c7
 ```
 
 executeWithGeneratedKeys is used for queries that generate a default value, using something like a sequence or a
@@ -316,7 +277,6 @@
 
 ## executeBatch
 
-<<<<<<< HEAD
 ```kotlin
 fun <T> executeBatch(
   sql: String,
@@ -325,14 +285,6 @@
 ): List<T> {
   TODO()
 }
-=======
-```
-executeBatch(
-    sql: String, 
-    args: List<Map<String, Any?>>,
-    rowMapper: RowMapper<T>
-): List<T>
->>>>>>> 591ba0c7
 ```
 
 executeBatch is used to run the same SQL statement with different parameters in batch mode.
@@ -365,7 +317,6 @@
 
 ## executeBatch Counts only
 
-<<<<<<< HEAD
 ```kotlin
 fun executeBatch(
   sql: String,
@@ -373,13 +324,6 @@
 ): List<Int> {
   TODO()
 }
-=======
-```
-executeBatch(
-    sql: String, 
-    args: List<Map<String, Any?>>
-): List<Int>
->>>>>>> 591ba0c7
 ```
 
 executeBatch is used to run the same SQL statement with different parameters in batch mode.
@@ -406,7 +350,6 @@
 
 
 ## useNamedParamPreparedStatement
-<<<<<<< HEAD
 ```kotlin
 fun <T> useNamedParamPreparedStatement(
   sql: String,
@@ -414,14 +357,6 @@
 ): T {
   TODO()
 }
-=======
-
-```
-useNamedParamPreparedStatement(
-    sql: String, 
-    block: (NamedParamPreparedStatement) -> T
-): T
->>>>>>> 591ba0c7
 ```
 
 usePreparedStatement is used to run blocks of code against a prepared statement that is created for you, and clean up
@@ -434,7 +369,6 @@
 PreparedStatement is what will be provided to you)
 
 ## useNamedParamPreparedStatementWithAutoGenKeys
-<<<<<<< HEAD
 ```kotlin
 fun <T> useNamedParamPreparedStatementWithAutoGenKeys(
   sql: String,
@@ -442,15 +376,7 @@
 ): T {
   TODO()
 }
-=======
-
-```
-useNamedParamPreparedStatementWithAutoGenKeys(
-    sql: String, 
-    block: (NamedParamPreparedStatement) -> T
-): T
->>>>>>> 591ba0c7
-```
+``` 
 
 useNamedParamPreparedStatementWithAutoGenKeys is used to run blocks of code against a prepared statement that is created
 for you, and clean up is done automatically. This should only be used if none of the above methods meet your needs, and
@@ -462,16 +388,10 @@
 PreparedStatement is what will be provided to you)
 
 ## useConnection
-<<<<<<< HEAD
 ```kotlin
 fun <T> useConnection(block: (Connection) -> T): T {
   TODO()
 }
-=======
-
-```
-useConnection(block:(Connection) -> T): T
->>>>>>> 591ba0c7
 ```
 
 useConnection is the lowest level method, and should only be used if you require direct access to the
@@ -481,11 +401,8 @@
 
 lite-for-jdbc supports named parameters in your query. The named parameter syntax is the recommended pattern
 for ease of maintenance and readability. All the examples use named parameters.
-<<<<<<< HEAD
+
 Positional parameters are also supported for backward compatability. The positional parameter
-=======
-Positional parameters are also supported for backward compatibility. The positional parameter
->>>>>>> 591ba0c7
 version of each method is available by adding `PositionalParams` to the method name.
 For example, to query using named parameters, call `executeQuery`, and to query using positional
 parameters, call `executeQueryPositionalParams`.
@@ -499,10 +416,6 @@
 ```
 
 In the above example, invoking it would require a map defined like this
-<<<<<<< HEAD
-=======
-
->>>>>>> 591ba0c7
 ```kotlin
 mapOf("value1" to "string value", "value2" to 123)
 ```
@@ -524,13 +437,7 @@
 ```sql
 SELECT * FROM T WHERE field = ::systemVariableInOracle
 ```
-<<<<<<< HEAD
 The above query will have no named parameters, and the sql will translate INTO the following
-=======
-
-The above query will have no named paraemters, and the sql will translate INTO the following
-
->>>>>>> 591ba0c7
 ```sql
 SELECT * FROM T WHERE field = :systemVariableInOracle
 ```
@@ -853,7 +760,6 @@
 ```
 ## Testing with Docker
 
-<<<<<<< HEAD
 This library leverages Docker for integration testing (e.g., via Testcontainers). Ensure Docker is installed and running on your system.
 
 ### For colima Users
@@ -864,8 +770,6 @@
 ```
 This ensures that applications and libraries can communicate with Colima Docker daemon. Be cautious, as this might interfere with other Docker installations.
 
-=======
->>>>>>> 591ba0c7
 ## Issues
 
 Report issues in the issues section of our repository
